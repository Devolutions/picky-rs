--- conflicted
+++ resolved
@@ -10,11 +10,7 @@
 clap = "2.33.3"
 walkdir = "2.3.2"
 base64 = "0.13.0"
-<<<<<<< HEAD
 encoding_rs = "0.8"
-=======
-encoding = "0.2.33"
->>>>>>> d0549b77
 lief-rs = { git = "https://github.com/Devolutions/lief-rs.git", rev = "52dca2" }
 
 [dependencies.picky]
